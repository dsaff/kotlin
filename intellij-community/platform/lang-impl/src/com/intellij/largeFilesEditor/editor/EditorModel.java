// Copyright 2000-2019 JetBrains s.r.o. Use of this source code is governed by the Apache 2.0 license that can be found in the LICENSE file.
package com.intellij.largeFilesEditor.editor;

import com.google.common.collect.EvictingQueue;
import com.intellij.codeInsight.highlighting.HighlightManager;
import com.intellij.largeFilesEditor.file.ReadingPageResultHandler;
import com.intellij.largeFilesEditor.search.SearchResult;
import com.intellij.openapi.actionSystem.IdeActions;
import com.intellij.openapi.application.ApplicationManager;
import com.intellij.openapi.diagnostic.Logger;
import com.intellij.openapi.editor.*;
import com.intellij.openapi.editor.colors.EditorColors;
import com.intellij.openapi.editor.colors.EditorColorsManager;
import com.intellij.openapi.editor.event.*;
import com.intellij.openapi.editor.ex.EditorEx;
import com.intellij.openapi.editor.markup.RangeHighlighter;
import com.intellij.openapi.editor.markup.TextAttributes;
import com.intellij.openapi.project.Project;
import com.intellij.openapi.ui.Messages;
import com.intellij.openapi.util.Key;
import com.intellij.openapi.util.TextRange;
import com.intellij.openapi.wm.impl.status.PositionPanel;
import com.intellij.ui.components.JBLayeredPane;
import com.intellij.util.concurrency.AppExecutorUtil;
import com.intellij.util.ui.JBUI;
import org.jetbrains.annotations.CalledInAwt;
import org.jetbrains.annotations.NotNull;

import javax.swing.*;
import java.awt.*;
import java.io.IOException;
import java.util.ArrayList;
import java.util.Collection;
import java.util.LinkedList;
import java.util.List;
import java.util.concurrent.ExecutorService;
import java.util.concurrent.atomic.AtomicBoolean;

public class EditorModel {
  private static final Logger LOG = Logger.getInstance(EditorModel.class);

  private static final int EDITOR_LINE_BEGINNING_INDENT = 5;
  private static final int PAGES_CASH_CAPACITY = 10;
  private static final int MAX_AVAILABLE_LINE_LENGTH = 1000;

  private final DataProvider dataProvider;

  private final Editor editor;
  private final DocumentOfPagesModel documentOfPagesModel;
  private final Collection<RangeHighlighter> pageRangeHighlighters;

  private final EvictingQueue<Page> pagesCash = EvictingQueue.create(PAGES_CASH_CAPACITY);
  private final List<Long> numbersOfRequestedForReadingPages = new LinkedList<>();
  private final AtomicBoolean isUpdateRequested = new AtomicBoolean(false);
  private boolean isBrokenMode = false;

  private final AbsoluteEditorPosition targetVisiblePosition = new AbsoluteEditorPosition(0, 0);
  private boolean isLocalScrollBarStabilized = false;

  private final AbsoluteSymbolPosition targetCaretPosition = new AbsoluteSymbolPosition(0, 0);
  private boolean isRealCaretAndSelectionCanAffectOnTarget = true;
  private boolean isNeedToShowCaret = false;
  private final SelectionState targetSelectionState = new SelectionState();

  private boolean isNeedToHighlightCloseSearchResults = false;
  private boolean isHighlightedSearchResultsAreStabilized = false;

  private JComponent myRootComponent;
  private final ExecutorService myPageReaderExecutor =
    AppExecutorUtil.createBoundedApplicationPoolExecutor("Large File Editor Page Reader Executor", 1);
  private final GlobalScrollBar myGlobalScrollBar;
  private final LocalInvisibleScrollBar myLocalInvisibleScrollBar;


  EditorModel(Document document, Project project, DataProvider dataProvider) {
    this.dataProvider = dataProvider;
    pageRangeHighlighters = new ArrayList<>();
    documentOfPagesModel = new DocumentOfPagesModel(document);

    documentOfPagesModel.addDocumentListener(new DocumentListener() {
      @Override
      public void documentChanged(@NotNull DocumentEvent event) {
        fireHighlightedSearchResultsAreOutdated();
      }
    });

    editor = createSpecialEditor(document, project);

    editor.getCaretModel().addCaretListener(new CaretListener() {
      @Override
      public void caretPositionChanged(@NotNull CaretEvent event) {
        fireRealCaretPositionChanged();
      }
    });

    editor.getSelectionModel().addSelectionListener(new SelectionListener() {
      @Override
      public void selectionChanged(@NotNull SelectionEvent e) {
        fireRealSelectionChanged(e);
      }
    });

    myGlobalScrollBar = new GlobalScrollBar(this);

    myLocalInvisibleScrollBar = new LocalInvisibleScrollBar(this);
    JScrollPane scrollPaneInEditor = ((EditorEx)editor).getScrollPane();
    scrollPaneInEditor.setVerticalScrollBar(myLocalInvisibleScrollBar);
    scrollPaneInEditor.getVerticalScrollBar().setOpaque(true);

    myRootComponent = editor.getComponent();
    insertGlobalScrollBarIntoEditorComponent();
  }

  private void insertGlobalScrollBarIntoEditorComponent() {
    JComponent mainPanelInEditor = editor.getComponent();
    LayoutManager layout = mainPanelInEditor.getLayout();
    if (layout instanceof BorderLayout) {
      BorderLayout borderLayout = (BorderLayout)layout;
      Component originalCentralComponent = borderLayout.getLayoutComponent(BorderLayout.CENTER);

      JBLayeredPane intermediatePane = new JBLayeredPane() {
        @Override
        public void doLayout() {
          final Component[] components = getComponents();
          final Rectangle bounds = getBounds();
          for (Component component : components) {
            if (component == myGlobalScrollBar) {
              int scrollBarWidth = myGlobalScrollBar.getPreferredSize().width;
              component.setBounds(bounds.width - scrollBarWidth, 0,
                                  scrollBarWidth, bounds.height);
            }
            else {
              component.setBounds(0, 0, bounds.width, bounds.height);
            }
          }
        }

        @Override
        public Dimension getPreferredSize() {
          return originalCentralComponent.getPreferredSize();
        }
      };

      intermediatePane.add(originalCentralComponent, JLayeredPane.DEFAULT_LAYER);
      intermediatePane.add(myGlobalScrollBar, JLayeredPane.PALETTE_LAYER);

      mainPanelInEditor.add(intermediatePane, BorderLayout.CENTER);
    }
    else {  // layout instanceof BorderLayout == false
      LOG.info("[Large File Editor Subsystem] EditorModel.insertGlobalScrollBarIntoEditorComponent():" +
               " can't insert GlobalScrollBar in normal way.");
      myRootComponent = new JPanel();
      myRootComponent.setLayout(new BorderLayout());
      myRootComponent.add(editor.getComponent(), BorderLayout.CENTER);
      myRootComponent.add(myGlobalScrollBar, BorderLayout.EAST);
    }
  }

  long getCaretPageNumber() {
    return targetCaretPosition.pageNumber;
  }

  int getCaretPageOffset() {
    return targetCaretPosition.symbolOffsetInPage;
  }

  Editor getEditor() {
    return editor;
  }

  JComponent getComponent() {
    return myRootComponent;
  }

  void setBrokenMode() {
    isBrokenMode = true;
    requestUpdate();
  }

  void addCaretListener(CaretListener caretListener) {
    editor.getCaretModel().addCaretListener(caretListener);
  }

  <T> void putUserDataToEditor(@NotNull Key<T> key, T value) {
    editor.putUserData(key, value);
  }

  private void fireRealCaretPositionChanged() {
    if (isRealCaretAndSelectionCanAffectOnTarget) {
      reflectRealToTargetCaretPosition();
      isNeedToShowCaret = true;

      if (editor.getSelectionModel().getSelectionEnd() == editor.getSelectionModel().getSelectionStart()) {
        targetSelectionState.isExists = false;
      }

      requestUpdate();
    }
  }

  private void reflectRealToTargetCaretPosition() {
    int caretOffset = editor.getCaretModel().getPrimaryCaret().getOffset();
    AbsoluteSymbolPosition absoluteSymbolPosition = documentOfPagesModel.offsetToAbsoluteSymbolPosition(caretOffset);
    targetCaretPosition.set(absoluteSymbolPosition);
  }

  private void fireRealSelectionChanged(SelectionEvent selectionEvent) {
    if (isRealCaretAndSelectionCanAffectOnTarget) {
      reflectRealToTargetSelection(selectionEvent);
    }
  }

  private void reflectRealToTargetSelection(SelectionEvent selectionEvent) {
    TextRange newSelectionRange = selectionEvent.getNewRange();
    if (newSelectionRange == null || newSelectionRange.isEmpty()) {
      targetSelectionState.isExists = false;
    }
    else {
      int startOffset = newSelectionRange.getStartOffset();
      int endOffset = newSelectionRange.getEndOffset();
      AbsoluteSymbolPosition startAbsolutePosition = documentOfPagesModel.offsetToAbsoluteSymbolPosition(startOffset);
      AbsoluteSymbolPosition endAbsolutePosition = documentOfPagesModel.offsetToAbsoluteSymbolPosition(endOffset);
      targetSelectionState.set(startAbsolutePosition, endAbsolutePosition);
      targetSelectionState.isExists = true;
    }
  }

  private void fireHighlightedSearchResultsAreOutdated() {
    isHighlightedSearchResultsAreStabilized = false;
    requestUpdate();
  }

  public void fireGlobalScrollBarValueChangedFromOutside(long pageNumber) {
    long pagesAmount;
    try {
      pagesAmount = dataProvider.getPagesAmount();
    }
    catch (IOException e) {
      LOG.info(e);
      return;
    }

    if (pageNumber < 0 || pageNumber > pagesAmount) {
      LOG.warn("[Large File Editor Subsystem] EditorModel.fireGlobalScrollBarValueChangedFromOutside(pageNumber):" +
               " Illegal argument pageNumber. Expected: 0 < pageNumber <= pagesAmount." +
               " Actual: pageNumber=" + pageNumber + " pagesAmount=" + pagesAmount);
      return;
    }
    targetVisiblePosition.set(pageNumber, 0);
    update();
  }

  private void requestUpdate() {
    // elimination of duplicates of update() tasks in EDT queue
    if (isUpdateRequested.compareAndSet(false, true)) {
      ApplicationManager.getApplication().invokeLater(() -> {
        isUpdateRequested.set(false);
        update();
      });
    }
  }

  @CalledInAwt
  private void update() {
    if (isBrokenMode) {
      documentOfPagesModel.removeAllPages(dataProvider.getProject());
      return;
    }

    long pagesAmountInFile;
    try {
      pagesAmountInFile = dataProvider.getPagesAmount();
    }
    catch (IOException e) {
      LOG.info(e);
      Messages.showErrorDialog("[Large File Editor Subsystem] EditorMode.update():"
                               + " Error while working with file. Try to reopen it.", "ERROR");
      return;
    }

    if (isNeedToShowCaret) {
      ensureTargetCaretPositionIsInFileBounds(pagesAmountInFile);
      targetVisiblePosition.set(targetCaretPosition.pageNumber,
                                targetVisiblePosition.verticalScrollOffset);  // we can't count the necessary offset at this stage
    }

    normalizePagesInDocumentListBeginning();

    if (documentOfPagesModel.getPagesAmount() == 0) {
      long pageNumber = targetVisiblePosition.pageNumber == 0
                        ? 0
                        : targetVisiblePosition.pageNumber == pagesAmountInFile  // to avoid redundant document rebuilding
                          ? targetVisiblePosition.pageNumber - 2
                          : targetVisiblePosition.pageNumber - 1;
      Page page = tryGetPageFromCash(pageNumber);
      if (page != null) {
        setNextPageIntoDocument(page);
      }
      else {
        requestReadPage(pageNumber);
        return;
      }
    }

    if (isNeedToTurnOnSoftWrapping()) {
      // TODO: 2019-05-21 need to notify user someway
      editor.getSettings().setUseSoftWraps(true);
    }

    normalizePagesInDocumentListEnding();

    tryReflectTargetCaretPositionToReal();

    tryReflectTargetSelectionToReal();

    tryNormalizeTargetVisiblePosition();

    if (!isLocalScrollBarStabilized) {
      tryScrollToTargetVisiblePosition();
    }

    updateGlobalStrollBarView();

    long nextPageNumberToAdd = tryGetNextPageNumberToAdd(pagesAmountInFile);
    if (nextPageNumberToAdd != -1) {
      Page nextPageToAdd = tryGetPageFromCash(nextPageNumberToAdd);
      if (nextPageToAdd != null) {
        setNextPageIntoDocument(nextPageToAdd);
        requestUpdate();
      }
      else {
        requestReadPage(nextPageNumberToAdd);
      }
      return;
    }

    pagesCash.clear();

    if (isNeedToShowCaret) {
      if (isLocalScrollBarStabilized) {
        showCaretThatIsNeededToShow();
      }
      else {
        requestUpdate();
        return;
      }
    }
    else {
      if (!isRealCaretMatchesTarget()) {
        setCaretToConvenientPosition();
      }
    }

    tryHighlightSearchResultsIfNeed();
  }

  private boolean isNeedToTurnOnSoftWrapping() {
    return !editor.getSettings().isUseSoftWraps() && isExistLineWithTooLargeLength();
  }

  // TODO: 2019-05-13 can be optimized by checking lines only for last added page
  private boolean isExistLineWithTooLargeLength() {
    Document document = documentOfPagesModel.getDocument();
    int lineCount = document.getLineCount();
    for (int i = 0; i < lineCount; i++) {
      int lineWidth = document.getLineEndOffset(i) - document.getLineStartOffset(i);
      if (lineWidth > MAX_AVAILABLE_LINE_LENGTH) {
        return true;
      }
    }
    return false;
  }

  private void tryHighlightSearchResultsIfNeed() {
    if (isNeedToHighlightCloseSearchResults) {
      if (!isHighlightedSearchResultsAreStabilized) {
        updateSearchResultsHighlighting();
        isHighlightedSearchResultsAreStabilized = true;
      }
    }
    else {
      clearHighlightedSearchResults();
    }
  }

  private void updateSearchResultsHighlighting() {
    clearHighlightedSearchResults();

    List<TextRange> highlightRanges = getAllSearchResultsRangesInDocument();

    if (!highlightRanges.isEmpty()) {
      HighlightManager highlightManager = HighlightManager.getInstance(dataProvider.getProject());
      TextAttributes textAttributes = EditorColorsManager.getInstance().getGlobalScheme()
        .getAttributes(EditorColors.TEXT_SEARCH_RESULT_ATTRIBUTES);

      for (TextRange range : highlightRanges) {
        highlightManager.addRangeHighlight(
          editor,
          range.getStartOffset(),
          range.getEndOffset(),
          textAttributes, true, pageRangeHighlighters);
      }
    }
  }

  private List<TextRange> getAllSearchResultsRangesInDocument() {
    List<TextRange> searchResultsRanges = new ArrayList<>();
    for (int i = 0; i < documentOfPagesModel.getPagesList().size(); i++) {
      Page page = documentOfPagesModel.getPagesList().get(i);
      List<SearchResult> searchResults = dataProvider.getSearchResultsInPage(page);
      if (searchResults != null) {
        for (SearchResult result : searchResults) {
          int from = documentOfPagesModel.getSymbolOffsetToStartOfPage(
            documentOfPagesModel.getIndexOfPageByPageNumber(result.startPosition.pageNumber))
                     + result.startPosition.symbolOffsetInPage;
          int to = documentOfPagesModel.getSymbolOffsetToStartOfPage(
            documentOfPagesModel.getIndexOfPageByPageNumber(result.endPostion.pageNumber))
                   + result.endPostion.symbolOffsetInPage;
          if (from < 0) from = 0;
          if (to > documentOfPagesModel.getDocument().getTextLength()) to = documentOfPagesModel.getDocument().getTextLength();
          if (from < to) {
            searchResultsRanges.add(new TextRange(from, to));
          }
        }
      }
    }
    return searchResultsRanges;
  }

  private void clearHighlightedSearchResults() {
    final HighlightManager highlightManager = HighlightManager.getInstance(dataProvider.getProject());
    for (RangeHighlighter pageRangeHighlighter : pageRangeHighlighters) {
      highlightManager.removeSegmentHighlighter(editor, pageRangeHighlighter);
    }
    pageRangeHighlighters.clear();
  }

  private void showCaretThatIsNeededToShow() {
    int targetCaretOffsetInDocument = tryGetTargetCaretOffsetInDocumentWithMargin();
    if (targetCaretOffsetInDocument != -1) {
      if (!isRealCaretInsideTargetVisibleArea()) {
        editor.getScrollingModel().scrollToCaret(ScrollType.RELATIVE);
      }
    }
    else {
      LOG.warn("[Large File Editor Subsystem] EditorMode.update(): can't show caret. "
               + " targetCaretPosition.pageNumber=" + targetCaretPosition.pageNumber
               + " targetCaretPosition.symbolOffsetInPage=" + targetCaretPosition.symbolOffsetInPage
               + " targetVisiblePosition.pageNumber=" + targetVisiblePosition.pageNumber
               + " targetVisiblePosition.verticalScrollOffset=" + targetVisiblePosition.verticalScrollOffset);
    }
    isNeedToShowCaret = false;
  }

  private boolean isRealCaretInsideTargetVisibleArea() {
    Point pointOfCaret = editor.offsetToXY(editor.getCaretModel().getOffset());
    Rectangle area = editor.getScrollingModel().getVisibleAreaOnScrollingFinished();
    return area.contains(pointOfCaret);
  }

  private void setCaretToConvenientPosition() {
    int offset = tryGetConvenientOffsetForCaret();
    if (offset != -1) {
      runCaretAndSelectionListeningTransparentCommand(
        () -> editor.getCaretModel().moveToOffset(offset));
      reflectRealToTargetCaretPosition();
    }
    else {
      LOG.info("[Large File Editor Subsystem] EditorModel.setCaretToConvenientPosition(): " +
               "Can't set caret to convenient position.");
    }
  }

  private boolean isRealCaretMatchesTarget() {
    int targetCaretOffsetInDocument = tryGetTargetCaretOffsetInDocumentWithMargin();
    return targetCaretOffsetInDocument == editor.getCaretModel().getOffset();
  }

  private void tryReflectTargetCaretPositionToReal() {
    int targetCaretOffsetInDocument = tryGetTargetCaretOffsetInDocumentWithMargin();
    if (targetCaretOffsetInDocument != -1) {
      runCaretAndSelectionListeningTransparentCommand(
        () -> editor.getCaretModel().moveToOffset(targetCaretOffsetInDocument));
    }
  }

  private void tryReflectTargetSelectionToReal() {
    if (targetSelectionState.isExists &&
        documentOfPagesModel.getPagesAmount() != 0) {

      int startOffset = documentOfPagesModel.absoluteSymbolPositionToOffset(targetSelectionState.start);
      int endOffset = documentOfPagesModel.absoluteSymbolPositionToOffset(targetSelectionState.end);

      runCaretAndSelectionListeningTransparentCommand(() -> {
        if (startOffset == endOffset) {
          editor.getSelectionModel().removeSelection();
        }
        else {
          editor.getSelectionModel().setSelection(startOffset, endOffset);
        }
      });
    }
  }

  private int tryGetConvenientOffsetForCaret() {
    Rectangle visibleArea = editor.getScrollingModel().getVisibleAreaOnScrollingFinished();
    return editor.logicalPositionToOffset(editor.xyToLogicalPosition(new Point(
      0, visibleArea.y + editor.getLineHeight())));
  }

  private int tryGetTargetCaretOffsetInDocumentWithMargin() {
    int offset = tryGetTargetCaretOffsetInDocument();
    if (offset == -1) return -1;

    int startOfAllowedRange = tryGetStartMarginForTargetCaretInDocument();

    int endOfAllowedRange = getSymbolOffsetToStartOfPage(documentOfPagesModel.getPagesAmount());
    try {
      if (documentOfPagesModel.getLastPage().getPageNumber() != dataProvider.getPagesAmount() - 1) {
        endOfAllowedRange -= documentOfPagesModel.getLastPage().getText().length() / 2;
      }
    }
    catch (IOException e) {
      LOG.warn(e);
    }

    if (offset >= startOfAllowedRange && offset <= endOfAllowedRange) {
      return offset;
    }
    else {
      return -1;
    }
  }

  private int tryGetStartMarginForTargetCaretInDocument() {
    if (documentOfPagesModel.getPagesAmount() > 0) {
      if (documentOfPagesModel.getFirstPage().getPageNumber() == 0) {
        return 0;
      }
      else {
        return documentOfPagesModel.getFirstPage().getText().length() / 2;
      }
    }
    else {
      return -1;
    }
  }

  private int tryGetTargetCaretOffsetInDocument() {
    int indexOfPage = tryGetIndexOfNeededPageInList(targetCaretPosition.pageNumber);

    int targetCaretOffsetInDocument;

    if (indexOfPage != -1) {
      targetCaretOffsetInDocument = getSymbolOffsetToStartOfPage(indexOfPage)
                                    + targetCaretPosition.symbolOffsetInPage;
    }
    else if (targetCaretPosition.symbolOffsetInPage == 0 &&
             targetCaretPosition.pageNumber == documentOfPagesModel.getLastPage().getPageNumber() + 1) {
      targetCaretOffsetInDocument = getSymbolOffsetToStartOfPage(documentOfPagesModel.getPagesAmount());
    }
    else {
      return -1;
    }

    if (targetCaretOffsetInDocument >= 0 && targetCaretOffsetInDocument <= documentOfPagesModel.getDocument().getTextLength()) {
      return targetCaretOffsetInDocument;
    }
    else {
      LOG.warn("[Large File Editor Subsystem] EditorModel.tryGetTargetCaretOffsetInDocument():"
               + " Invalid targetCaretPosition state."
               + " targetCaretPosition.pageNumber=" + targetCaretPosition.pageNumber
               + " targetCaretPosition.symbolOffsetInPage=" + targetCaretPosition.symbolOffsetInPage
               + " targetCaretOffsetInDocument=" + targetCaretOffsetInDocument
               + " document.getTextLength()=" + documentOfPagesModel.getDocument().getTextLength());
    }
    return -1;
  }

  // TODO: 2019-04-10 need to handle possible 'long' values
  private void updateGlobalStrollBarView() {
    long pagesAmount;
    try {
      pagesAmount = dataProvider.getPagesAmount();
    }
    catch (IOException e) {
      LOG.warn(e);
      return;
    }

    if (pagesAmount >= Integer.MAX_VALUE) {
      LOG.warn("[Large File Editor Subsystem] EditorModel.updateGlobalStrollBarView():" +
               "pagesAmount > Integer.MAX_VALUE. pagesAmount=" + pagesAmount);
    }

    int extent = 1; // to make thumb of minimum size
    myGlobalScrollBar.setValues((int)targetVisiblePosition.pageNumber, extent, 0, (int)pagesAmount + 1);
  }

  private long tryGetNextPageNumberToAdd(long pagesAmountInFile) {
    if (documentOfPagesModel.getPagesAmount() == 0) {
      return targetVisiblePosition.pageNumber == 0
             ? targetVisiblePosition.pageNumber
             : targetVisiblePosition.pageNumber - 1;
    }

    int visibleTargetPageIndex = tryGetIndexOfNeededPageInList(targetVisiblePosition.pageNumber);
    if (visibleTargetPageIndex == -1) {
      // some pages before visible one exist and are located in list => just need to get next to last in list
      return tryGetNumberOfNextToDocumentPage(pagesAmountInFile);
    }

    // check if we really need some extra pages or already not
    int offsetToFirstVisibleSymbolOfTargetVisiblePage = getSymbolOffsetToStartOfPage(visibleTargetPageIndex);
    int topOfTargetVisiblePage = offsetToY(offsetToFirstVisibleSymbolOfTargetVisiblePage);
    int topOfTargetVisibleArea = topOfTargetVisiblePage + targetVisiblePosition.verticalScrollOffset;
    Rectangle visibleArea = editor.getScrollingModel().getVisibleArea();
    int bottomOfTargetVisibleArea = topOfTargetVisibleArea + visibleArea.height;

    int lastVisiblePageIndex = visibleTargetPageIndex;
    int offsetToEndOfLastVisiblePage = getSymbolOffsetToStartOfPage(lastVisiblePageIndex + 1);
    while (lastVisiblePageIndex + 1 < documentOfPagesModel.getPagesAmount()
           && offsetToY(offsetToEndOfLastVisiblePage) <= bottomOfTargetVisibleArea) {
      lastVisiblePageIndex++;
      offsetToEndOfLastVisiblePage = getSymbolOffsetToStartOfPage(lastVisiblePageIndex + 1);
    }

    if (documentOfPagesModel.getPagesAmount() - 1 == lastVisiblePageIndex) {
      // we need at least 1 invisible page after visible ones, if it's not the end
      return tryGetNumberOfNextToDocumentPage(pagesAmountInFile);
    }
    return -1;
  }

  private long tryGetNumberOfNextToDocumentPage(long pagesAmountInFile) {
    if (documentOfPagesModel.getPagesAmount() > 0) {
      long nextPageNumber = documentOfPagesModel.getLastPage().getPageNumber() + 1;
      return nextPageNumber < pagesAmountInFile ? nextPageNumber : -1;
    }
    else {
      return -1;
    }
  }

  private void tryNormalizeTargetVisiblePosition() {
    boolean smthChanged = true;
    try {
      while (smthChanged) {
        smthChanged = tryNormalizeTargetEditorViewPosition_iteration();
      }
    }
    catch (IOException e) {
      LOG.info(e);
    }
  }

  private boolean tryNormalizeTargetEditorViewPosition_iteration() throws IOException {
    long pagesAmountInFile = dataProvider.getPagesAmount();
    if (targetVisiblePosition.pageNumber >= pagesAmountInFile) {
      targetVisiblePosition.set(pagesAmountInFile, -1);
    }

    if (targetVisiblePosition.verticalScrollOffset < 0) {
      if (targetVisiblePosition.pageNumber == 0) {
        targetVisiblePosition.set(0, 0);
        return true;
      }

      int prevPageIndex = tryGetIndexOfNeededPageInList(targetVisiblePosition.pageNumber - 1);
      if (prevPageIndex == -1) {
        return false;
      }

      int symbolOffsetToBeginningOfPrevPage = getSymbolOffsetToStartOfPage(prevPageIndex);
      int symbolOffsetToBeginningOfTargetPage = getSymbolOffsetToStartOfPage(prevPageIndex + 1);
      int verticalOffsetToBeginningOfPrevPage = offsetToY(symbolOffsetToBeginningOfPrevPage);
      int verticalOffsetToBeginningOfTargetPage = offsetToY(symbolOffsetToBeginningOfTargetPage);

      targetVisiblePosition.set(targetVisiblePosition.pageNumber - 1,
                                targetVisiblePosition.verticalScrollOffset
                                + verticalOffsetToBeginningOfTargetPage - verticalOffsetToBeginningOfPrevPage);
      return true;
    }

    // here targetVisiblePosition.pageNumber < pagesAmountInFile
    //   && targetVisiblePosition.verticalScrollOffset >= 0

    int visibleTargetPageIndex = tryGetIndexOfNeededPageInList(targetVisiblePosition.pageNumber);
    if (visibleTargetPageIndex == -1) {
      return false;
    }

    int symbolOffsetToBeginningOfTargetVisiblePage = getSymbolOffsetToStartOfPage(visibleTargetPageIndex);
    int symbolOffsetToEndOfTargetVisiblePage = getSymbolOffsetToStartOfPage(visibleTargetPageIndex + 1);
    int topOfTargetVisiblePage = offsetToY(symbolOffsetToBeginningOfTargetVisiblePage);

    int bottomOfExpectedVisibleArea =
      topOfTargetVisiblePage + targetVisiblePosition.verticalScrollOffset + editor.getScrollingModel().getVisibleArea().height;
    if (bottomOfExpectedVisibleArea > editor.getContentComponent().getHeight()) {
      int indexOfLastLastPage = tryGetIndexOfNeededPageInList(pagesAmountInFile - 1);
      if (indexOfLastLastPage == -1) {
        return false;
      }
      int extraDifference = bottomOfExpectedVisibleArea - editor.getContentComponent().getHeight();
      targetVisiblePosition.set(targetVisiblePosition.pageNumber,
                                targetVisiblePosition.verticalScrollOffset - extraDifference);
      return true;
    }

    // here targetVisiblePosition.pageNumber < pagesAmountInFile
    //   && targetVisiblePosition.verticalScrollOffset >= 0
    //   && bottomOfExpectedVisibleArea <= editor.getContentComponent().getHeight()

    int bottomOfTargetVisiblePage = offsetToY(symbolOffsetToEndOfTargetVisiblePage);
    if (topOfTargetVisiblePage + targetVisiblePosition.verticalScrollOffset >= bottomOfTargetVisiblePage) {
      targetVisiblePosition.set(targetVisiblePosition.pageNumber + 1,
                                targetVisiblePosition.verticalScrollOffset
                                - bottomOfTargetVisiblePage + topOfTargetVisiblePage);
      return true;
    }
    return false;
  }

  private void ensureTargetCaretPositionIsInFileBounds(long pagesAmount) {
    if (targetCaretPosition.pageNumber < 0) {
      targetCaretPosition.set(0, 0);
    }
    else if (targetCaretPosition.pageNumber >= pagesAmount) {
      targetCaretPosition.set(pagesAmount, 0);
    }
  }

  private void normalizePagesInDocumentListEnding() {
    int visibleTargetPageIndex = tryGetIndexOfNeededPageInList(targetVisiblePosition.pageNumber);
    if (visibleTargetPageIndex == -1) {
      return;
    }

    int offsetToFirstVisibleSymbolOfTargetVisiblePage = getSymbolOffsetToStartOfPage(visibleTargetPageIndex);
    int topOfTargetVisiblePage = offsetToY(offsetToFirstVisibleSymbolOfTargetVisiblePage);
    int topOfTargetVisibleArea = topOfTargetVisiblePage + targetVisiblePosition.verticalScrollOffset;
    Rectangle visibleArea = editor.getScrollingModel().getVisibleArea();
    int bottomOfTargetVisibleArea = topOfTargetVisibleArea + visibleArea.height;

    int lastVisiblePageIndex = visibleTargetPageIndex;
    int offsetToEndOfLastVisiblePage = getSymbolOffsetToStartOfPage(lastVisiblePageIndex + 1);
    while (lastVisiblePageIndex + 1 < documentOfPagesModel.getPagesAmount()
           && offsetToY(offsetToEndOfLastVisiblePage) <= bottomOfTargetVisibleArea) {
      lastVisiblePageIndex++;
      offsetToEndOfLastVisiblePage = getSymbolOffsetToStartOfPage(lastVisiblePageIndex + 1);
    }

    int maxAllowedAmountOfPagesInDocumentHere = lastVisiblePageIndex + 2 + 1;  // max 2 invisible pages in the end

    while (documentOfPagesModel.getPagesAmount() > maxAllowedAmountOfPagesInDocumentHere) {
      removeLastPageFromDocument();
    }
  }

  private void tryScrollToTargetVisiblePosition() {
    int visibleTargetPageIndex = tryGetIndexOfNeededPageInList(targetVisiblePosition.pageNumber);
    if (visibleTargetPageIndex == -1) {
      return;
    }

    int symbolOffsetToBeginningOfTargetVisiblePage = getSymbolOffsetToStartOfPage(visibleTargetPageIndex);
    int topOfTargetVisiblePage = offsetToY(symbolOffsetToBeginningOfTargetVisiblePage);
    int targetTopOfVisibleArea = topOfTargetVisiblePage + targetVisiblePosition.verticalScrollOffset;

    if (editor.getScrollingModel().getVisibleAreaOnScrollingFinished().y != targetTopOfVisibleArea) {
      editor.getScrollingModel().scrollVertically(targetTopOfVisibleArea);
    }

    if (editor.getScrollingModel().getVisibleArea().y == targetTopOfVisibleArea) {
      isLocalScrollBarStabilized = true;
    }
  }

  public void setCaretToFileEndAndShow() {
    long pagesAmount;
    try {
      pagesAmount = dataProvider.getPagesAmount();
    }
    catch (IOException e) {
      LOG.info(e);
      return;
    }
    setCaretAndShow(pagesAmount, 0);
  }

  public void setCaretToFileStartAndShow() {
    setCaretAndShow(0, 0);
  }

  public void setCaretAndShow(long pageNumber, int symbolOffsetInPage) {
    targetCaretPosition.set(pageNumber, symbolOffsetInPage);
    isNeedToShowCaret = true;
    requestUpdate();
  }

  private int tryGetIndexOfNeededPageInList(long needPageNumber) {
    return documentOfPagesModel.tryGetIndexOfNeededPageInList(needPageNumber);
  }

  private int offsetToY(int offset) {
    return editor.offsetToXY(offset).y;
  }

  private int getSymbolOffsetToStartOfPage(int indexOfPage) {
    return documentOfPagesModel.getSymbolOffsetToStartOfPage(indexOfPage);
  }

  private void requestReadPage(long pageNumber) {
    if (!numbersOfRequestedForReadingPages.contains(pageNumber)) {
      dataProvider.requestReadPage(pageNumber, page -> tellPageWasRead(pageNumber, page));
      numbersOfRequestedForReadingPages.add(pageNumber);
    }
  }

  private void tellPageWasRead(long pageNumber, Page page) {
    ApplicationManager.getApplication().invokeLater(() -> {
      if (page == null) {
        LOG.warn("page with number " + pageNumber + " is null.");
        return;
      }

      pagesCash.add(page);
      numbersOfRequestedForReadingPages.remove(pageNumber);
      requestUpdate();
    });
  }

  private void setNextPageIntoDocument(Page page) {
    runCaretAndSelectionListeningTransparentCommand(
      () -> documentOfPagesModel.addPageIntoEnd(page, dataProvider.getProject()));
  }

  private void removeLastPageFromDocument() {
    if (documentOfPagesModel.getPagesAmount() > 0) {
      pagesCash.add(documentOfPagesModel.getLastPage());
      runCaretAndSelectionListeningTransparentCommand(
        () -> documentOfPagesModel.removeLastPage(dataProvider.getProject()));
    }
  }

  private void deleteAllPagesFromDocument() {
    pagesCash.addAll(documentOfPagesModel.getPagesList());
    runCaretAndSelectionListeningTransparentCommand(
      () -> documentOfPagesModel.removeAllPages(dataProvider.getProject()));
  }

  private void runCaretAndSelectionListeningTransparentCommand(Runnable command) {
    isRealCaretAndSelectionCanAffectOnTarget = false;
    command.run();
    isRealCaretAndSelectionCanAffectOnTarget = true;
  }

  private Page tryGetPageFromCash(long pageNumber) {
    for (Page page : pagesCash) {
      if (page.getPageNumber() == pageNumber) {
        return page;
      }
    }
    return null;
  }

  private void normalizePagesInDocumentListBeginning() {
    if (!isOkBeginningOfPagesInDocumentList()) {
      isLocalScrollBarStabilized = false;
      deleteAllPagesFromDocument();
    }
  }

  private boolean isOkBeginningOfPagesInDocumentList() {
    int listSize = documentOfPagesModel.getPagesAmount();

    if (listSize < 1) {
      return true;
    }

    long numberOfPage0 = documentOfPagesModel.getPageByIndex(0).getPageNumber();
    if (numberOfPage0 != targetVisiblePosition.pageNumber - 2
        && numberOfPage0 != targetVisiblePosition.pageNumber - 1) {
      // we can have no any extra pages before visible one only in case, when target visible page is in the beginning of the file
      return numberOfPage0 == targetVisiblePosition.pageNumber
             && targetVisiblePosition.pageNumber == 0;
    }

    if (listSize < 2) {
      return true;
    }

    long numberOfPage1 = documentOfPagesModel.getPageByIndex(1).getPageNumber();
    if (numberOfPage1 == targetVisiblePosition.pageNumber) {
      return true;
    }
    if (numberOfPage1 != targetVisiblePosition.pageNumber - 1) {
      return false;
    }

    if (listSize < 3) {
      return true;
    }

    long numberOfPage2 = documentOfPagesModel.getPageByIndex(2).getPageNumber();
    return numberOfPage2 == targetVisiblePosition.pageNumber;
  }

  void dispose() {
    if (editor != null) {
      EditorFactory.getInstance().releaseEditor(editor);
    }
    myPageReaderExecutor.shutdown();
  }

  private static Editor createSpecialEditor(Document document, Project project) {
    // TODO: 2019-05-21 use line below to activate editor, when editing opportunity will be available
    //Editor editor = EditorFactory.getInstance().createEditor(document, project, EditorKind.MAIN_EDITOR);
    Editor editor = EditorFactory.getInstance().createViewer(document, project, EditorKind.MAIN_EDITOR);

    editor.getSettings().setLineMarkerAreaShown(false);
    editor.getSettings().setLineNumbersShown(false);
    editor.getSettings().setFoldingOutlineShown(false);
    editor.getContentComponent().setBorder(JBUI.Borders.emptyLeft(EDITOR_LINE_BEGINNING_INDENT));

    if (editor instanceof EditorEx) {
      ((EditorEx)editor).setContextMenuGroupId(IdeActions.GROUP_EDITOR_POPUP);
    }
    else {
      LOG.warn("[Large File Editor Subsystem] com.intellij.largeFilesEditor.editor.EditorModel.createSpecialEditor:"
               + " 'editor' is not instance of EditorEx. Can't set proper context menu group id.");
    }

<<<<<<< HEAD
    // restrict using old soft-wrapping logic for this editor, because it (old logic) can cause unlimited loading of file into document
    editor.putUserData(SoftWrapApplianceManager.IGNORE_OLD_SOFT_WRAP_LOGIC_REGISTRY_OPTION, new Object());
=======
>>>>>>> 93b17785
    // don't show PositionPanel for this editor, because it still can't work properly with the editor
    editor.putUserData(PositionPanel.DISABLE_FOR_EDITOR, new Object());

    return editor;
  }

  public void fireLocalScrollBarValueChanged() {
    if (isLocalScrollBarStabilized) {
      reflectLocalScrollBarStateToTargetPosition();
    }
    requestUpdate();
  }

  private void reflectLocalScrollBarStateToTargetPosition() {
    if (documentOfPagesModel.getPagesAmount() == 0) {
      LOG.warn("[Large File Editor Subsystem] EditorModel.reflectLocalScrollBarStateToTargetPosition(): pagesInDocument is empty");
    }

    int localScrollBarValue = myLocalInvisibleScrollBar.getValue();

    int indexOfPage = 0;
    int topOfPage = 0;
    int bottomOfPage = 0;
    while (indexOfPage < documentOfPagesModel.getPagesAmount()) {
      topOfPage = bottomOfPage;
      bottomOfPage = offsetToY(getSymbolOffsetToStartOfPage(indexOfPage + 1));

      if (localScrollBarValue < bottomOfPage) {
        targetVisiblePosition.set(documentOfPagesModel.getPageByIndex(indexOfPage).getPageNumber(),
                                  localScrollBarValue - topOfPage);
        return;
      }

      indexOfPage++;
    }

    LOG.warn("[Large File Editor Subsystem] EditorModel.reflectLocalScrollBarStateToTargetPosition():" +
             " can't reflect state." +
             " indexOfPage=" + indexOfPage + " localScrollBarValue=" + localScrollBarValue + " topOfPage=" + topOfPage
             + " bottomOfPage=" + bottomOfPage + " pagesInDocument.size()=" + documentOfPagesModel.getPagesAmount());
  }

  @CalledInAwt
  public void showSearchResult(SearchResult searchResult) {
    targetSelectionState.set(searchResult.startPosition.pageNumber, searchResult.startPosition.symbolOffsetInPage,
                             searchResult.endPostion.pageNumber, searchResult.endPostion.symbolOffsetInPage);
    targetSelectionState.isExists = true;

    targetCaretPosition.pageNumber = searchResult.endPostion.pageNumber;
    targetCaretPosition.symbolOffsetInPage = searchResult.endPostion.symbolOffsetInPage;
    isNeedToShowCaret = true;

    requestUpdate();
  }

  @CalledInAwt
  public void setHighlightingCloseSearchResultsEnabled(boolean enabled) {
    if (isNeedToHighlightCloseSearchResults != enabled) {
      isNeedToHighlightCloseSearchResults = enabled;
      fireHighlightedSearchResultsAreOutdated();
      requestUpdate();
    }
  }

  @CalledInAwt
  public void fireEncodingWasChanged() {
    pagesCash.clear();
    isLocalScrollBarStabilized = false;
    runCaretAndSelectionListeningTransparentCommand(
      () -> documentOfPagesModel.removeAllPages(dataProvider.getProject()));
    requestUpdate();
  }


  interface DataProvider {

    Page getPage(long pageNumber) throws IOException;

    long getPagesAmount() throws IOException;

    Project getProject();

    void requestReadPage(long pageNumber, ReadingPageResultHandler readingPageResultHandler);

    List<SearchResult> getSearchResultsInPage(Page page);
  }
}<|MERGE_RESOLUTION|>--- conflicted
+++ resolved
@@ -931,11 +931,6 @@
                + " 'editor' is not instance of EditorEx. Can't set proper context menu group id.");
     }
 
-<<<<<<< HEAD
-    // restrict using old soft-wrapping logic for this editor, because it (old logic) can cause unlimited loading of file into document
-    editor.putUserData(SoftWrapApplianceManager.IGNORE_OLD_SOFT_WRAP_LOGIC_REGISTRY_OPTION, new Object());
-=======
->>>>>>> 93b17785
     // don't show PositionPanel for this editor, because it still can't work properly with the editor
     editor.putUserData(PositionPanel.DISABLE_FOR_EDITOR, new Object());
 
