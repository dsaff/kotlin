--- conflicted
+++ resolved
@@ -10,8 +10,6 @@
 import com.intellij.execution.ui.RunContentDescriptor;
 import com.intellij.execution.ui.RunContentManager;
 import com.intellij.execution.ui.actions.CloseAction;
-import com.intellij.ide.plugins.IdeaPluginDescriptor;
-import com.intellij.ide.plugins.PluginManager;
 import com.intellij.ide.scratch.ScratchFileService;
 import com.intellij.ide.script.IdeConsoleScriptBindings;
 import com.intellij.ide.script.IdeScriptEngine;
@@ -63,11 +61,7 @@
 /**
  * @author gregsh
  */
-<<<<<<< HEAD
-public class RunIdeConsoleAction extends DumbAwareAction {
-=======
 public final class RunIdeConsoleAction extends DumbAwareAction {
->>>>>>> 93b17785
   private static final Logger LOG = Logger.getInstance(RunIdeConsoleAction.class);
 
   private static final String DEFAULT_FILE_NAME = "ide-scripting";
@@ -105,14 +99,8 @@
       if (StringUtil.toLowerCase(lang).equals(lang)) lang = StringUtil.capitalize(lang);
       if (StringUtil.toLowerCase(eng).equals(eng)) eng = StringUtil.capitalize(eng);
       String name = lang + " (" + eng + ")";
-<<<<<<< HEAD
-      IdeaPluginDescriptor plugin = engineInfo.pluginId == null ? null : PluginManager.getPlugin(engineInfo.pluginId);
-      String description = lang + " (engine: " + eng +
-                           (plugin == null ? "" : ", plugin: " + plugin.getName()) + ")";
-=======
       PluginDescriptor plugin = engineInfo.plugin;
       String description = lang + " (engine: " + eng + (plugin == null ? "" : ", plugin: " + plugin.getName()) + ")";
->>>>>>> 93b17785
       return new DumbAwareAction(name, description, null) {
         @Override
         public void actionPerformed(@NotNull AnActionEvent e1) {
@@ -261,11 +249,7 @@
   private static RunContentDescriptor getConsoleView(@NotNull Project project,
                                                      @NotNull VirtualFile file,
                                                      @NotNull IdeScriptEngineManager.EngineInfo engineInfo) {
-<<<<<<< HEAD
-    for (RunContentDescriptor existing : ExecutionManager.getInstance(project).getContentManager().getAllDescriptors()) {
-=======
     for (RunContentDescriptor existing : RunContentManager.getInstance(project).getAllDescriptors()) {
->>>>>>> 93b17785
       Content content = existing.getAttachedContent();
       if (content == null) continue;
       Trinity<IdeScriptEngine, IdeScriptEngineManager.EngineInfo, VirtualFile> data = content.getUserData(SCRIPT_ENGINE_KEY);
